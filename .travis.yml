--- conflicted
+++ resolved
@@ -15,8 +15,7 @@
       osx_image: xcode10.1 # macOS 10.13, JDK 11.0.1+13
       scala: 2.13.0
     - os: linux
-<<<<<<< HEAD
-      scala: 2.12.8
+      scala: 2.12.9
       env: JDK=graalvm-ce-19.1.1
       before_script:
         - unset -v _JAVA_OPTIONS
@@ -25,11 +24,6 @@
         - echo JAVA_HOME = ${JAVA_HOME}
         - echo PATH = ${PATH}
         - ls ${JAVA_HOME}
-
-=======
-      jdk: openjdk8
-      scala: 2.12.9
->>>>>>> 79104279
 script:
   - travis_wait 40 sbt -no-colors ++$TRAVIS_SCALA_VERSION -Dsbt.supershell=false clean coverage test coverageAggregate mimaReportBinaryIssues
 after_success:
