language: scala
git:
  depth: 100
cache:
  directories:
    - $HOME/.ivy2/cache
    - $HOME/.sbt/boot
    - $HOME/.coursier
before_cache:
  # Cleanup locks to avoid unnecessary cache updates
  - find $HOME/.sbt -name "*.lock" | xargs rm
matrix:
  include:
    - os: linux
      jdk: oraclejdk11
      scala: 2.13.2
      script:
<<<<<<< HEAD
        - travis_wait 60 sbt -batch ++$TRAVIS_SCALA_VERSION! clean coverage test mimaReportBinaryIssues
        - sbt -batch ++$TRAVIS_SCALA_VERSION! coverageReport coveralls
=======
        - travis_wait 60 sbt -batch ++$TRAVIS_SCALA_VERSION! clean coverage test mimaReportBinaryIssues coverageAggregate coveralls
>>>>>>> c17590db
    - os: linux
      scala: 2.12.11
      jdk: oraclejdk11
      script:
<<<<<<< HEAD
        - travis_wait 60 sbt -J-XX:+UnlockExperimentalVMOptions -J-XX:+UseJVMCICompiler -batch ++$TRAVIS_SCALA_VERSION! clean coverage test mimaReportBinaryIssues
        - sbt -batch ++$TRAVIS_SCALA_VERSION! coverageReport coveralls
=======
        - travis_wait 60 sbt -J-XX:+UnlockExperimentalVMOptions -J-XX:+UseJVMCICompiler -batch ++$TRAVIS_SCALA_VERSION! clean coverage test mimaReportBinaryIssues coverageAggregate coveralls
>>>>>>> c17590db
<|MERGE_RESOLUTION|>--- conflicted
+++ resolved
@@ -15,19 +15,9 @@
       jdk: oraclejdk11
       scala: 2.13.2
       script:
-<<<<<<< HEAD
-        - travis_wait 60 sbt -batch ++$TRAVIS_SCALA_VERSION! clean coverage test mimaReportBinaryIssues
-        - sbt -batch ++$TRAVIS_SCALA_VERSION! coverageReport coveralls
-=======
         - travis_wait 60 sbt -batch ++$TRAVIS_SCALA_VERSION! clean coverage test mimaReportBinaryIssues coverageAggregate coveralls
->>>>>>> c17590db
     - os: linux
       scala: 2.12.11
       jdk: oraclejdk11
       script:
-<<<<<<< HEAD
-        - travis_wait 60 sbt -J-XX:+UnlockExperimentalVMOptions -J-XX:+UseJVMCICompiler -batch ++$TRAVIS_SCALA_VERSION! clean coverage test mimaReportBinaryIssues
-        - sbt -batch ++$TRAVIS_SCALA_VERSION! coverageReport coveralls
-=======
-        - travis_wait 60 sbt -J-XX:+UnlockExperimentalVMOptions -J-XX:+UseJVMCICompiler -batch ++$TRAVIS_SCALA_VERSION! clean coverage test mimaReportBinaryIssues coverageAggregate coveralls
->>>>>>> c17590db
+        - travis_wait 60 sbt -J-XX:+UnlockExperimentalVMOptions -J-XX:+UseJVMCICompiler -batch ++$TRAVIS_SCALA_VERSION! clean coverage test mimaReportBinaryIssues coverageAggregate coveralls