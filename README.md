--- conflicted
+++ resolved
@@ -288,34 +288,25 @@
 More info about extras, options and ability to generate flame graphs see in [Sbt-JMH docs](https://github.com/ktoso/sbt-jmh)
 
 Other benchmarks with results for jsoniter-scala:
-- [comparison with best binary parsers and serializer for Scala](https://github.com/dkomanov/scala-serialization/pull/8)
-- [comparison with the state of art filter that during "building structural indices converts control flow into data
-   flow, thereby largely eliminating inherently unpredictable branches in the program and exploiting the parallelism
-   available in modern processors"](https://github.com/guillaumebort/mison/pull/1)
-
-### Publish locally
-
-Publish to local Ivy repo:
-
-```sh
-sbt publishLocal
-```
-
-Publish to local Maven repo:
-
-```sh
-sbt publishM2
-```
-
-<<<<<<< HEAD
-=======
-Other benchmarks with results for jsoniter-scala:
 - [comparison](https://github.com/dkomanov/scala-serialization/pull/8) with best binary parsers and serializer for Scala
 - [comparison](https://github.com/guillaumebort/mison/pull/1) with a state of the art filter that during "building
   structural indices converts control flow into data flow, thereby largely eliminating inherently unpredictable branches
   in the program and exploiting the parallelism available in modern processors"
 
->>>>>>> aed10b14
+### Publish locally
+
+Publish to local Ivy repo:
+
+```sh
+sbt publishLocal
+```
+
+Publish to local Maven repo:
+
+```sh
+sbt publishM2
+```
+
 ### Release
 
 For version numbering use [Recommended Versioning Scheme](http://docs.scala-lang.org/overviews/core/binary-compatibility-for-library-authors.html#recommended-versioning-scheme)
