--- conflicted
+++ resolved
@@ -125,11 +125,7 @@
     Test / classLoaderLayeringStrategy := ClassLoaderLayeringStrategy.Flat,
     resolvers += Resolver.bintrayRepo("reug", "maven"),
     libraryDependencies ++= Seq(
-<<<<<<< HEAD
       "reug" %% "scalikejackson" % "0.5.5",
-=======
-      "reug" %% "scalikejackson" % "0.5.4",
->>>>>>> aae4ac30
       "io.bullet" %% "borer-derivation" % "0.9.0",
       "pl.iterators" %% "kebs-spray-json" % "1.6.2",
       "io.spray" %%  "spray-json" % "1.3.5",
