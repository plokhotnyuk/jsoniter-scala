--- conflicted
+++ resolved
@@ -135,13 +135,8 @@
       "com.jsoniter" % "jsoniter" % "0.9.23",
       "org.javassist" % "javassist" % "3.26.0-GA", // required for Jsoniter Java
       "com.fasterxml.jackson.module" %% "jackson-module-scala" % "2.10.0",
-<<<<<<< HEAD
-      "com.fasterxml.jackson.datatype" % "jackson-datatype-jdk8" % "2.10.0",
       "com.fasterxml.jackson.module" % "jackson-module-afterburner" % "2.10.1",
-=======
       "com.fasterxml.jackson.datatype" % "jackson-datatype-jdk8" % "2.10.1",
-      "com.fasterxml.jackson.module" % "jackson-module-afterburner" % "2.10.0",
->>>>>>> bb0423ed
       "io.circe" %% "circe-generic-extras" % "0.12.2",
       "io.circe" %% "circe-generic" % "0.12.3",
       "io.circe" %% "circe-parser" % "0.12.3",
