import org.scalajs.linker.interface.{CheckedBehavior, ESVersion}
import sbt._
import scala.sys.process._

lazy val oldVersion = "git describe --abbrev=0".!!.trim.replaceAll("^v", "")

lazy val commonSettings = Seq(
  organization := "com.github.plokhotnyuk.jsoniter-scala",
  organizationHomepage := Some(url("https://github.com/plokhotnyuk")),
  homepage := Some(url("https://github.com/plokhotnyuk/jsoniter-scala")),
  licenses := Seq(("MIT License", url("https://opensource.org/licenses/mit-license.html"))),
  startYear := Some(2017),
  developers := List(
    Developer(
      id = "plokhotnyuk",
      name = "Andriy Plokhotnyuk",
      email = "plokhotnyuk@gmail.com",
      url = url("https://twitter.com/aplokhotnyuk")
    )
  ),
  resolvers ++= Seq(
    Resolver.mavenLocal,
    Resolver.sonatypeRepo("staging"),
    Resolver.sonatypeRepo("snapshots"),
    "scala-integration" at "https://scala-ci.typesafe.com/artifactory/scala-integration/"
  ),
  scalaVersion := "2.13.7",
  javacOptions ++= Seq("-source", "1.8", "-target", "1.8"),
  scalacOptions ++= Seq(
    "-deprecation",
    "-encoding", "UTF-8",
    "-feature",
    "-unchecked"
  ) ++ {
    val Some((major, minor)) = CrossVersion.partialVersion(scalaVersion.value)
    if (major == 2) {
      (minor match {
        case 11 => Seq(
          "-Ybackend:GenBCode",
          "-Ydelambdafy:inline",
          "-language:higherKinds",
        )
        case 12 => Seq(
          "-language:higherKinds"
        )
        case 13 => Seq()
      }) ++ Seq(
        "-target:jvm-1.8",
        "-Xmacro-settings:" + sys.props.getOrElse("macro.settings", "none")
      )
    } else Seq()
  },
  compileOrder := CompileOrder.JavaThenScala,
  Test / testOptions += Tests.Argument("-oDF"),
  sonatypeProfileName := "com.github.plokhotnyuk",
  versionScheme := Some("early-semver"),
  publishTo := sonatypePublishToBundle.value,
  publishMavenStyle := true,
  pomIncludeRepository := { _ => false },
  scmInfo := Some(
    ScmInfo(
      url("https://github.com/plokhotnyuk/jsoniter-scala"),
      "scm:git@github.com:plokhotnyuk/jsoniter-scala.git"
    )
  )
)

lazy val noPublishSettings = Seq(
  publish / skip := true,
  mimaPreviousArtifacts := Set()
)

lazy val publishSettings = Seq(
  packageOptions += Package.ManifestAttributes("Automatic-Module-Name" -> moduleName.value),
  mimaCheckDirection := {
    def isPatch: Boolean = {
      val Array(newMajor, newMinor, _) = version.value.split('.')
      val Array(oldMajor, oldMinor, _) = oldVersion.split('.')
      newMajor == oldMajor && newMinor == oldMinor
    }

    if (isPatch) "both" else "backward"
  },
  mimaPreviousArtifacts := {
    val Some((scalaMajor, _)) = CrossVersion.partialVersion(scalaVersion.value)

    def isCheckingRequired: Boolean = {
      val Array(newMajor, _, _) = version.value.split('.')
      val Array(oldMajor, _, _) = oldVersion.split('.')
      newMajor == oldMajor && scalaMajor == 2
    }

    if (isCheckingRequired) Set(organization.value %% moduleName.value % oldVersion)
    else Set()
  },
  mimaReportSignatureProblems := true
)

lazy val `jsoniter-scala` = project.in(file("."))
  .settings(commonSettings)
  .settings(noPublishSettings)
  .aggregate(
    `jsoniter-scala-coreJVM`,
    `jsoniter-scala-coreJS`,
    `jsoniter-scala-circeJVM`,
    `jsoniter-scala-circeJS`,
    `jsoniter-scala-macrosJVM`,
    `jsoniter-scala-macrosJS`,
    `jsoniter-scala-benchmarkJVM`,
    `jsoniter-scala-benchmarkJS`
  )

lazy val `jsoniter-scala-core` = crossProject(JVMPlatform, JSPlatform)
  .crossType(CrossType.Full)
  .settings(commonSettings)
  .settings(publishSettings)
  .settings(
    crossScalaVersions := Seq("3.1.0", "2.13.7", "2.12.15", "2.11.12"),
    libraryDependencies ++= Seq(
      "org.scala-lang.modules" %%% "scala-collection-compat" % "2.6.0" % Test
    ) ++ (CrossVersion.partialVersion(scalaVersion.value) match {
      case Some((2, 11)) => Seq(
        "org.scalatest" %%% "scalatest" % "3.2.4-M1" % Test,
        "org.scalatestplus" %%% "scalacheck-1-15" % "3.2.4.0-M1" % Test
      )
      case _ => Seq(
        "org.scalatestplus" %%% "scalacheck-1-15" % "3.2.10.0" % Test,
        "org.scalatest" %%% "scalatest" % "3.2.10" % Test
      )
    })
  )

lazy val `jsoniter-scala-coreJVM` = `jsoniter-scala-core`.jvm

lazy val `jsoniter-scala-coreJS` = `jsoniter-scala-core`.js
  .settings(
    libraryDependencies ++= Seq(
      "io.github.cquiroz" %%% "scala-java-time" % "2.3.0",
      "io.github.cquiroz" %%% "scala-java-time-tzdb" % "2.3.0"
    ),
    scalaJSLinkerConfig ~= {
      _.withSemantics({
        _.optimized
          .withProductionMode(true)
          .withAsInstanceOfs(CheckedBehavior.Unchecked)
          .withArrayIndexOutOfBounds(CheckedBehavior.Unchecked)
      }).withClosureCompiler(true)
        .withESFeatures(_.withESVersion(ESVersion.ES5_1))
        .withModuleKind(ModuleKind.CommonJSModule)
    },
    coverageEnabled := false // FIXME: Too slow coverage test running
  )

lazy val `jsoniter-scala-macros` = crossProject(JVMPlatform, JSPlatform)
  .crossType(CrossType.Full)
  .dependsOn(`jsoniter-scala-core`)
  .settings(commonSettings)
  .settings(publishSettings)
  .settings(
    crossScalaVersions := Seq("2.13.7", "2.12.15", "2.11.12"),
    libraryDependencies ++= Seq(
      "org.scala-lang" % "scala-compiler" % scalaVersion.value,
      "org.scala-lang" % "scala-reflect" % scalaVersion.value,
      "com.beachape" %%% "enumeratum" % "1.6.1" % Test,
      "org.scalatest" %%% "scalatest" % "3.2.10" % Test
    )
  )

lazy val `jsoniter-scala-macrosJVM` = `jsoniter-scala-macros`.jvm

lazy val `jsoniter-scala-macrosJS` = `jsoniter-scala-macros`.js
  .settings(
    scalaJSLinkerConfig ~= {
      _.withSemantics({
        _.optimized
          .withProductionMode(true)
          .withAsInstanceOfs(CheckedBehavior.Unchecked)
          .withArrayIndexOutOfBounds(CheckedBehavior.Unchecked)
      }).withClosureCompiler(true)
        .withESFeatures(_.withESVersion(ESVersion.ES5_1))
        .withModuleKind(ModuleKind.CommonJSModule)
    },
    coverageEnabled := false // FIXME: Unexpected compilation error
  )

lazy val `jsoniter-scala-circe` = crossProject(JVMPlatform, JSPlatform)
  .crossType(CrossType.Full)
  .dependsOn(`jsoniter-scala-core`)
  .settings(commonSettings)
  .settings(publishSettings)
  .settings(
    crossScalaVersions := Seq("3.1.0", "2.13.7", "2.12.15"),
    libraryDependencies ++= Seq(
      "io.circe" %%% "circe-core" % "0.14.1",
      "io.circe" %%% "circe-parser" % "0.14.1" % Test,
      "org.scalatest" %%% "scalatest" % "3.2.10" % Test
    )
  )

lazy val `jsoniter-scala-circeJVM` = `jsoniter-scala-circe`.jvm

lazy val `jsoniter-scala-circeJS` = `jsoniter-scala-circe`.js
  .settings(
    scalaJSLinkerConfig ~= {
      _.withSemantics({
        _.optimized
          .withProductionMode(true)
          .withAsInstanceOfs(CheckedBehavior.Unchecked)
          .withArrayIndexOutOfBounds(CheckedBehavior.Unchecked)
      }).withClosureCompiler(true)
        .withESFeatures(_.withESVersion(ESVersion.ES5_1))
        .withModuleKind(ModuleKind.CommonJSModule)
    },
    coverageEnabled := false // FIXME: Unexpected compilation error
  )

lazy val `jsoniter-scala-benchmark` = crossProject(JVMPlatform, JSPlatform)
  .crossType(CrossType.Full)
  .dependsOn(`jsoniter-scala-circe`)
  .dependsOn(`jsoniter-scala-macros`)
  .settings(commonSettings)
  .settings(noPublishSettings)
  .settings(
    Test / classLoaderLayeringStrategy := ClassLoaderLayeringStrategy.Flat,
    crossScalaVersions := Seq("2.13.7"),
    libraryDependencies ++= Seq(
<<<<<<< HEAD
      "dev.zio" %%% "zio-json" % "0.2.0-M1",
      "com.evolutiongaming" %% "play-json-jsoniter" % "0.10.0-SNAPSHOT",
      "com.rallyhealth" %% "weepickle-v1" % "1.5.1",
=======
      "dev.zio" %%% "zio-json" % "0.2.0-M3",
      "com.evolutiongaming" %% "play-json-jsoniter" % "0.10.0",
      "com.rallyhealth" %% "weepickle-v1" % "1.7.0",
>>>>>>> e25e9a71
      "io.bullet" %%% "borer-derivation" % "1.7.2",
      "pl.iterators" %% "kebs-spray-json" % "1.9.3",
      "io.spray" %% "spray-json" % "1.3.6",
      "com.avsystem.commons" %%% "commons-core" % "2.5.1",
      "com.lihaoyi" %%% "upickle" % "1.4.3",
      "com.dslplatform" %% "dsl-json-scala" % "1.9.9",
      "com.fasterxml.jackson.datatype" % "jackson-datatype-jdk8" % "2.13.1",
      "com.fasterxml.jackson.module" %% "jackson-module-scala" % "2.13.1",
      "com.fasterxml.jackson.module" % "jackson-module-afterburner" % "2.13.1",
      "io.circe" %%% "circe-generic-extras" % "0.14.1",
      "io.circe" %%% "circe-generic" % "0.14.1",
      "io.circe" %%% "circe-parser" % "0.14.1",
      "com.typesafe.play" %% "play-json" % "2.9.2",
      "org.julienrf" %% "play-json-derived-codecs" % "10.0.2",
      "ai.x" %% "play-json-extensions" % "0.42.0",
      "io.github.kag0" %% "ninny" % "0.4.1",
      "org.scala-lang.modules" %% "scala-collection-compat" % "2.6.0",
      "org.openjdk.jmh" % "jmh-core" % "1.32",
      "org.openjdk.jmh" % "jmh-generator-asm" % "1.32",
      "org.openjdk.jmh" % "jmh-generator-bytecode" % "1.32",
      "org.openjdk.jmh" % "jmh-generator-reflection" % "1.32",
      "org.scalatest" %%% "scalatest" % "3.2.10" % Test
    )
  )

lazy val `jsoniter-scala-benchmarkJVM` = `jsoniter-scala-benchmark`.jvm
  .enablePlugins(JmhPlugin)

lazy val `jsoniter-scala-benchmarkJS` = `jsoniter-scala-benchmark`.js
  .enablePlugins(JSDependenciesPlugin)
  .settings(
    libraryDependencies += "com.github.japgolly.scalajs-benchmark" %%% "benchmark" % "0.10.0",
    scalaJSUseMainModuleInitializer := true,
    scalaJSLinkerConfig ~= {
      _.withSemantics({
        _.optimized
          .withProductionMode(true)
          .withAsInstanceOfs(CheckedBehavior.Unchecked)
          .withArrayIndexOutOfBounds(CheckedBehavior.Unchecked)
      }).withClosureCompiler(true)
        .withESFeatures(_.withESVersion(ESVersion.ES5_1))
    },
    Compile / mainClass := Some("com.github.plokhotnyuk.jsoniter_scala.benchmark.Main"),
    Test / test := {}, // FIXME: Add and enable `jsoniter-scala-benchmarkJS` tests
    coverageEnabled := false // FIXME: Disabled `jsoniter-scala-benchmarkJS` tests
  )<|MERGE_RESOLUTION|>--- conflicted
+++ resolved
@@ -224,15 +224,9 @@
     Test / classLoaderLayeringStrategy := ClassLoaderLayeringStrategy.Flat,
     crossScalaVersions := Seq("2.13.7"),
     libraryDependencies ++= Seq(
-<<<<<<< HEAD
-      "dev.zio" %%% "zio-json" % "0.2.0-M1",
-      "com.evolutiongaming" %% "play-json-jsoniter" % "0.10.0-SNAPSHOT",
-      "com.rallyhealth" %% "weepickle-v1" % "1.5.1",
-=======
       "dev.zio" %%% "zio-json" % "0.2.0-M3",
       "com.evolutiongaming" %% "play-json-jsoniter" % "0.10.0",
       "com.rallyhealth" %% "weepickle-v1" % "1.7.0",
->>>>>>> e25e9a71
       "io.bullet" %%% "borer-derivation" % "1.7.2",
       "pl.iterators" %% "kebs-spray-json" % "1.9.3",
       "io.spray" %% "spray-json" % "1.3.6",
