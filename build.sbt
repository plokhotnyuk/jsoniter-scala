--- conflicted
+++ resolved
@@ -248,12 +248,8 @@
       case Some((2, _)) => Seq(
         "io.bullet" %%% "borer-derivation" % "1.8.0",
         "com.avsystem.commons" %%% "commons-core" % "2.7.7",
-<<<<<<< HEAD
-        "com.dslplatform" %% "dsl-json-scala" % "1.9.9"
-=======
-        "com.evolutiongaming" %%% "play-json-jsoniter" % "0.10.2",
+        "com.evolutiongaming" %%% "play-json-jsoniter" % "0.10.3",
         "com.dslplatform" %% "dsl-json-scala" % "1.10.0"
->>>>>>> 859526d3
       )
       case Some((3, _)) => Seq(
         "io.bullet" %%% "borer-derivation" % "1.10.1"
