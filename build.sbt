import com.typesafe.tools.mima.core._
import org.scalajs.linker.interface.Semantics
import sbt._

import scala.sys.process._

lazy val oldVersion = "git describe --abbrev=0".!!.trim.replaceAll("^v", "")

lazy val commonSettings = Seq(
  organization := "com.github.plokhotnyuk.jsoniter-scala",
  organizationHomepage := Some(url("https://github.com/plokhotnyuk")),
  homepage := Some(url("https://github.com/plokhotnyuk/jsoniter-scala")),
  licenses := Seq(("MIT License", url("https://opensource.org/licenses/mit-license.html"))),
  startYear := Some(2017),
  developers := List(
    Developer(
      id = "plokhotnyuk",
      name = "Andriy Plokhotnyuk",
      email = "plokhotnyuk@gmail.com",
      url = url("https://twitter.com/aplokhotnyuk")
    )
  ),
  resolvers ++= Seq(
    Resolver.mavenLocal,
    Resolver.sonatypeRepo("staging"),
    "scala-integration" at "https://scala-ci.typesafe.com/artifactory/scala-integration/"
  ),
  scalaVersion := "2.13.3",
  javacOptions ++= Seq("-source", "1.8", "-target", "1.8"),
  scalacOptions ++= Seq(
    "-deprecation",
    "-encoding", "UTF-8",
    "-target:jvm-1.8",
    "-feature",
    "-unchecked",
    "-Xmacro-settings:" + sys.props.getOrElse("macro.settings", "none")
  ) ++ (CrossVersion.partialVersion(scalaVersion.value) match {
    case Some((2, 11)) => Seq(
      "-language:higherKinds",
      "-Ybackend:GenBCode",
      "-Ydelambdafy:inline"
    )
    case Some((2, 12)) => Seq(
      "-language:higherKinds"
    )
    case _ => Seq()
  }),
  compileOrder := CompileOrder.JavaThenScala,
  testOptions in Test += Tests.Argument("-oDF"),
  sonatypeProfileName := "com.github.plokhotnyuk",
  publishTo := sonatypePublishToBundle.value,
  publishMavenStyle := true,
  pomIncludeRepository := { _ => false },
  scmInfo := Some(
    ScmInfo(
      url("https://github.com/plokhotnyuk/jsoniter-scala"),
      "scm:git@github.com:plokhotnyuk/jsoniter-scala.git"
    )
  )
)

lazy val noPublishSettings = Seq(
  skip in publish := true,
  mimaPreviousArtifacts := Set()
)

lazy val publishSettings = Seq(
  mimaCheckDirection := {
    def isPatch: Boolean = {
      val Array(newMajor, newMinor, _) = version.value.split('.')
      val Array(oldMajor, oldMinor, _) = oldVersion.split('.')
      newMajor == oldMajor && newMinor == oldMinor
    }

    if (isPatch) "both" else "backward"
  },
  mimaPreviousArtifacts := {
    def isCheckingRequired: Boolean = {
      val Array(newMajor, _, _) = version.value.split('.')
      val Array(oldMajor, _, _) = oldVersion.split('.')
      newMajor == oldMajor
    }

    if (isCheckingRequired) Set(organization.value %% moduleName.value % oldVersion)
    else Set()
  },
  mimaBinaryIssueFilters := Seq( // internal API to ignore
    ProblemFilters.exclude[DirectMissingMethodProblem]("com.github.plokhotnyuk.jsoniter_scala.macros.CodecMakerConfig.this")
  ),
  mimaReportSignatureProblems := true
)

lazy val `jsoniter-scala` = project.in(file("."))
  .settings(commonSettings)
  .settings(noPublishSettings)
  .aggregate(
    `jsoniter-scala-coreJVM`,
    `jsoniter-scala-coreJS`,
    `jsoniter-scala-macrosJVM`,
    `jsoniter-scala-macrosJS`,
    `jsoniter-scala-benchmarkJVM` // FIXME: Restore `jsoniter-scala-benchmarkJS` here
  )

lazy val `jsoniter-scala-core` = crossProject(JVMPlatform, JSPlatform)
  .crossType(CrossType.Full)
  .settings(commonSettings)
  .settings(publishSettings)
  .settings(
    crossScalaVersions := Seq("2.13.3", "2.12.12", "2.11.12"),
    libraryDependencies ++= Seq(
      "com.github.plokhotnyuk.expression-evaluator" %% "expression-evaluator" % "0.1.2" % "compile-internal",
      "org.scala-lang.modules" %%% "scala-collection-compat" % "2.2.0" % Test,
      "org.scalatestplus" %%% "scalacheck-1-14" % "3.2.2.0" % Test,
      "org.scalatest" %%% "scalatest" % "3.2.2" % Test
    )
  )

lazy val `jsoniter-scala-coreJVM` = `jsoniter-scala-core`.jvm

lazy val `jsoniter-scala-coreJS` = `jsoniter-scala-core`.js
  .settings(
    libraryDependencies ++= Seq(
      "io.github.cquiroz" %%% "scala-java-time" % "2.0.0",
      "io.github.cquiroz" %%% "scala-java-time-tzdb" % "2.0.0"
    ),
    scalaJSLinkerConfig ~= (_.withModuleKind(ModuleKind.CommonJSModule).withESFeatures(_.withUseECMAScript2015(false))),
    coverageEnabled := false // FIXME: No support for Scala.js 1.0 yet, see https://github.com/scoverage/scalac-scoverage-plugin/pull/287
  )

lazy val `jsoniter-scala-macros` = crossProject(JVMPlatform, JSPlatform)
  .crossType(CrossType.Full)
  .dependsOn(`jsoniter-scala-core`)
  .settings(commonSettings)
  .settings(publishSettings)
  .settings(
    crossScalaVersions := Seq("2.13.3", "2.12.12", "2.11.12"),
    libraryDependencies ++= Seq(
      "org.scala-lang" % "scala-compiler" % scalaVersion.value,
      "org.scala-lang" % "scala-reflect" % scalaVersion.value,
      "org.scalatest" %%% "scalatest" % "3.2.2" % Test
    )
  )

lazy val `jsoniter-scala-macrosJVM` = `jsoniter-scala-macros`.jvm

lazy val `jsoniter-scala-macrosJS` = `jsoniter-scala-macros`.js
  .settings(
    scalaJSLinkerConfig ~= (_.withModuleKind(ModuleKind.CommonJSModule).withESFeatures(_.withUseECMAScript2015(false))),
    coverageEnabled := false // FIXME: No support for Scala.js 1.0 yet, see https://github.com/scoverage/scalac-scoverage-plugin/pull/287
  )

lazy val `jsoniter-scala-benchmark` = crossProject(JVMPlatform, JSPlatform)
  .crossType(CrossType.Full)
  .dependsOn(`jsoniter-scala-macros`)
  .settings(commonSettings)
  .settings(noPublishSettings)
  .settings(
    Test / classLoaderLayeringStrategy := ClassLoaderLayeringStrategy.Flat,
    resolvers ++= Seq(
      "Rally Health" at "https://dl.bintray.com/rallyhealth/maven",
      "Playframework" at "https://dl.bintray.com/playframework/maven"
    ),
    crossScalaVersions := Seq("2.13.3", "2.12.12"),
    libraryDependencies ++= Seq(
      "com.rallyhealth" %% "weepickle-v1" % "1.3.1",
<<<<<<< HEAD
      "io.bullet" %%% "borer-derivation" % "1.6.2",
      "pl.iterators" %% "kebs-spray-json" % "1.8.1",
=======
      "io.bullet" %%% "borer-derivation" % "1.6.3",
      "pl.iterators" %% "kebs-spray-json" % "1.8.0",
>>>>>>> 096a55dd
      "io.spray" %% "spray-json" % "1.3.5",
      "com.avsystem.commons" %%% "commons-core" % "2.0.0-M12",
      "com.lihaoyi" %%% "upickle" % "1.2.2",
      "com.dslplatform" %% "dsl-json-scala" % "1.9.7",
      "com.fasterxml.jackson.module" %% "jackson-module-scala" % "2.12.0-rc1",
      "com.fasterxml.jackson.module" % "jackson-module-afterburner" % "2.12.0-rc1",
      "com.fasterxml.jackson.datatype" % "jackson-datatype-jdk8" % "2.12.0-rc1",
      "io.circe" %%% "circe-generic-extras" % "0.13.0",
      "io.circe" %%% "circe-generic" % "0.13.0",
      "io.circe" %%% "circe-parser" % "0.13.0",
      "com.typesafe.play" %% "play-json" % "2.9.1",
      "org.julienrf" %% "play-json-derived-codecs" % "7.0.0",
      "ai.x" %% "play-json-extensions" % "0.42.0",
      "org.scala-lang.modules" %% "scala-collection-compat" % "2.2.0",
      "org.openjdk.jmh" % "jmh-core" % "1.26",
      "org.openjdk.jmh" % "jmh-generator-asm" % "1.26",
      "org.openjdk.jmh" % "jmh-generator-bytecode" % "1.26",
      "org.openjdk.jmh" % "jmh-generator-reflection" % "1.26",
      "org.scalatest" %%% "scalatest" % "3.2.2" % Test
    )
  )

lazy val `jsoniter-scala-benchmarkJVM` = `jsoniter-scala-benchmark`.jvm
  .enablePlugins(JmhPlugin)

lazy val `jsoniter-scala-benchmarkJS` = `jsoniter-scala-benchmark`.js
  .enablePlugins(JSDependenciesPlugin)
  .settings(
    libraryDependencies += "com.github.japgolly.scalajs-benchmark" %%% "benchmark" % "0.8.0",
    scalaJSUseMainModuleInitializer := true,
    scalaJSLinkerConfig ~= (_.withSemantics(Semantics.Defaults.withProductionMode(true)).withClosureCompiler(true).withESFeatures(_.withUseECMAScript2015(false))),
    mainClass in Compile := Some("com.github.plokhotnyuk.jsoniter_scala.benchmark.Main"),
    coverageEnabled := false // FIXME: No support for Scala.js 1.0 yet, see https://github.com/scoverage/scalac-scoverage-plugin/pull/287
  )<|MERGE_RESOLUTION|>--- conflicted
+++ resolved
@@ -163,13 +163,8 @@
     crossScalaVersions := Seq("2.13.3", "2.12.12"),
     libraryDependencies ++= Seq(
       "com.rallyhealth" %% "weepickle-v1" % "1.3.1",
-<<<<<<< HEAD
-      "io.bullet" %%% "borer-derivation" % "1.6.2",
-      "pl.iterators" %% "kebs-spray-json" % "1.8.1",
-=======
       "io.bullet" %%% "borer-derivation" % "1.6.3",
       "pl.iterators" %% "kebs-spray-json" % "1.8.0",
->>>>>>> 096a55dd
       "io.spray" %% "spray-json" % "1.3.5",
       "com.avsystem.commons" %%% "commons-core" % "2.0.0-M12",
       "com.lihaoyi" %%% "upickle" % "1.2.2",
