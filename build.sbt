import com.typesafe.tools.mima.core._
import sbt._
import scala.sys.process._

lazy val oldVersion = "git describe --abbrev=0".!!.trim.replaceAll("^v", "")

lazy val commonSettings = Seq(
  organization := "com.github.plokhotnyuk.jsoniter-scala",
  organizationHomepage := Some(url("https://github.com/plokhotnyuk")),
  homepage := Some(url("https://github.com/plokhotnyuk/jsoniter-scala")),
  licenses := Seq(("MIT License", url("https://opensource.org/licenses/mit-license.html"))),
  startYear := Some(2017),
  developers := List(
    Developer(
      id = "plokhotnyuk",
      name = "Andriy Plokhotnyuk",
      email = "plokhotnyuk@gmail.com",
      url = url("https://twitter.com/aplokhotnyuk")
    )
  ),
  resolvers ++= Seq(
    Resolver.mavenLocal,
    Resolver.sonatypeRepo("staging")
  ),
  scalaVersion := "2.13.1",
  javacOptions ++= Seq("-source", "1.8", "-target", "1.8"),
  scalacOptions ++= Seq(
    "-deprecation",
    "-encoding", "UTF-8",
    "-target:jvm-1.8",
    "-feature",
    "-unchecked",
    "-Ywarn-dead-code",
    "-Xlint",
    "-Xmacro-settings:" + sys.props.getOrElse("macro.settings", "none")
  ) ++ (CrossVersion.partialVersion(scalaVersion.value) match {
    case Some((2, x)) if x == 11 => Seq(
      "-Ybackend:GenBCode",
      "-Ydelambdafy:inline"
    )
    case _ => Seq()
  }),
  compileOrder := CompileOrder.JavaThenScala,
  testOptions in Test += Tests.Argument("-oDF"),
  sonatypeProfileName := "com.github.plokhotnyuk",
  publishTo := sonatypePublishToBundle.value,
  publishMavenStyle := true,
  pomIncludeRepository := { _ => false },
  scmInfo := Some(
    ScmInfo(
      url("https://github.com/plokhotnyuk/jsoniter-scala"),
      "scm:git@github.com:plokhotnyuk/jsoniter-scala.git"
    )
  )
)

lazy val noPublishSettings = Seq(
  skip in publish := true,
  mimaPreviousArtifacts := Set()
)

lazy val publishSettings = Seq(
  mimaCheckDirection := {
    def isPatch: Boolean = {
      val Array(newMajor, newMinor, _) = version.value.split('.')
      val Array(oldMajor, oldMinor, _) = oldVersion.split('.')
      newMajor == oldMajor && newMinor == oldMinor
    }

    if (isPatch) "both" else "backward"
  },
  mimaPreviousArtifacts := {
    def isCheckingRequired: Boolean = {
      val Array(newMajor, _, _) = version.value.split('.')
      val Array(oldMajor, _, _) = oldVersion.split('.')
      newMajor == oldMajor
    }

    if (isCheckingRequired) Set(organization.value %% moduleName.value % oldVersion)
    else Set()
  },
  mimaBinaryIssueFilters := Seq( // internal API to ignore
    ProblemFilters.exclude[DirectMissingMethodProblem]("com.github.plokhotnyuk.jsoniter_scala.macros.CodecMakerConfig.this")
  )
)

lazy val `jsoniter-scala` = project.in(file("."))
  .settings(commonSettings)
  .settings(noPublishSettings)
  .aggregate(`jsoniter-scala-core`, `jsoniter-scala-macros`, `jsoniter-scala-benchmark`)

lazy val `jsoniter-scala-core` = project
  .settings(commonSettings)
  .settings(publishSettings)
  .settings(
    crossScalaVersions := Seq("2.13.1", "2.12.10", "2.11.12"),
    libraryDependencies ++= Seq(
      "com.github.plokhotnyuk.expression-evaluator" %% "expression-evaluator" % "0.1.2" % "compile-internal",
      "org.scala-lang.modules" %% "scala-collection-compat" % "2.1.3" % Test,
      "org.scalatestplus" %% "scalacheck-1-14" % "3.1.0.1" % Test,
      "org.scalatest" %% "scalatest" % "3.1.0" % Test
    )
  )

lazy val `jsoniter-scala-macros` = project
  .dependsOn(`jsoniter-scala-core`)
  .settings(commonSettings)
  .settings(publishSettings)
  .settings(
    crossScalaVersions := Seq("2.13.1", "2.12.10", "2.11.12"),
    libraryDependencies ++= Seq(
      "org.scala-lang" % "scala-compiler" % scalaVersion.value,
      "org.scala-lang" % "scala-reflect" % scalaVersion.value,
      "org.scalatest" %% "scalatest" % "3.1.0" % Test
    )
  )

lazy val `jsoniter-scala-benchmark` = project
  .enablePlugins(JmhPlugin)
  .dependsOn(`jsoniter-scala-macros`)
  .settings(commonSettings)
  .settings(noPublishSettings)
  .settings(
    Test / classLoaderLayeringStrategy := ClassLoaderLayeringStrategy.Flat,
    resolvers += "Rally Health" at "https://dl.bintray.com/rallyhealth/maven",
    crossScalaVersions := Seq("2.13.1", "2.12.10"),
    libraryDependencies ++= Seq(
<<<<<<< HEAD
      "com.rallyhealth" %% "weepickle-v1" % "1.0.0",
=======
      "com.rallyhealth" %% "weepickle-v1" % "1.0.1",
>>>>>>> b0461bc4
      "io.bullet" %% "borer-derivation" % "1.4.0",
      "pl.iterators" %% "kebs-spray-json" % "1.7.1",
      "io.spray" %%  "spray-json" % "1.3.5",
      "com.avsystem.commons" %% "commons-core" % "2.0.0-M4",
      "com.lihaoyi" %% "upickle" % "0.9.8",
      "com.dslplatform" %% "dsl-json-scala" % "1.9.5",
      "com.jsoniter" % "jsoniter" % "0.9.23",
      "org.javassist" % "javassist" % "3.26.0-GA", // required for Jsoniter Java
      "com.fasterxml.jackson.module" %% "jackson-module-scala" % "2.10.2",
      "com.fasterxml.jackson.module" % "jackson-module-afterburner" % "2.10.2",
      "com.fasterxml.jackson.datatype" % "jackson-datatype-jdk8" % "2.10.2",
      "io.circe" %% "circe-generic-extras" % "0.12.2",
      "io.circe" %% "circe-generic" % "0.13.0-RC1",
      "io.circe" %% "circe-parser" % "0.13.0-RC1",
      "com.typesafe.play" %% "play-json" % "2.8.1",
      "org.julienrf" %% "play-json-derived-codecs" % "7.0.0",
      "ai.x" %% "play-json-extensions" % "0.42.0",
      "pl.project13.scala" % "sbt-jmh-extras" % "0.3.7",
      "org.scala-lang.modules" %% "scala-collection-compat" % "2.1.3",
      "org.scalatest" %% "scalatest" % "3.1.0" % Test
    )
  )<|MERGE_RESOLUTION|>--- conflicted
+++ resolved
@@ -125,11 +125,7 @@
     resolvers += "Rally Health" at "https://dl.bintray.com/rallyhealth/maven",
     crossScalaVersions := Seq("2.13.1", "2.12.10"),
     libraryDependencies ++= Seq(
-<<<<<<< HEAD
-      "com.rallyhealth" %% "weepickle-v1" % "1.0.0",
-=======
       "com.rallyhealth" %% "weepickle-v1" % "1.0.1",
->>>>>>> b0461bc4
       "io.bullet" %% "borer-derivation" % "1.4.0",
       "pl.iterators" %% "kebs-spray-json" % "1.7.1",
       "io.spray" %%  "spray-json" % "1.3.5",
