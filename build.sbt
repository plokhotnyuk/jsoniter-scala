--- conflicted
+++ resolved
@@ -138,13 +138,8 @@
         "org.scalatestplus" %%% "scalacheck-1-15" % "3.2.4.0-M1" % Test
       )
       case _ => Seq(
-<<<<<<< HEAD
-        "org.scalatestplus" %%% "scalacheck-1-15" % "3.2.10.0" % Test,
+        "org.scalatestplus" %%% "scalacheck-1-15" % "3.2.11.0" % Test,
         "org.scalatest" %%% "scalatest" % "3.2.11" % Test
-=======
-        "org.scalatestplus" %%% "scalacheck-1-15" % "3.2.11.0" % Test,
-        "org.scalatest" %%% "scalatest" % "3.2.10" % Test
->>>>>>> cf3888f0
       )
     })
   )
