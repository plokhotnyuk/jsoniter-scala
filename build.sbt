--- conflicted
+++ resolved
@@ -185,15 +185,9 @@
       "com.avsystem.commons" %%% "commons-core" % "2.2.5",
       "com.lihaoyi" %%% "upickle" % "1.4.0",
       "com.dslplatform" %% "dsl-json-scala" % "1.9.8",
-<<<<<<< HEAD
-      "com.fasterxml.jackson.datatype" % "jackson-datatype-jdk8" % "2.12.3",
-      "com.fasterxml.jackson.module" %% "jackson-module-scala" % "2.12.4",
-      "com.fasterxml.jackson.module" % "jackson-module-afterburner" % "2.12.4",
-=======
       "com.fasterxml.jackson.datatype" % "jackson-datatype-jdk8" % "2.12.4",
       "com.fasterxml.jackson.module" %% "jackson-module-scala" % "2.12.3",
       "com.fasterxml.jackson.module" % "jackson-module-afterburner" % "2.12.3",
->>>>>>> fdec34a7
       "io.circe" %%% "circe-generic-extras" % "0.14.1",
       "io.circe" %%% "circe-generic" % "0.14.1",
       "io.circe" %%% "circe-parser" % "0.14.1",
