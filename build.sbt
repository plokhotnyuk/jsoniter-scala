--- conflicted
+++ resolved
@@ -169,15 +169,11 @@
       "com.avsystem.commons" %%% "commons-core" % "2.0.0-M9",
       "com.lihaoyi" %%% "upickle" % "1.2.0",
       "com.dslplatform" %% "dsl-json-scala" % "1.9.5",
-<<<<<<< HEAD
-      "com.fasterxml.jackson.module" %% "jackson-module-scala" % "2.11.1",
-      "com.fasterxml.jackson.module" % "jackson-module-afterburner" % "2.11.1",
-      "com.fasterxml.jackson.datatype" % "jackson-datatype-jdk8" % "2.11.2",
-=======
+
       "com.fasterxml.jackson.module" %% "jackson-module-scala" % "2.11.2",
       "com.fasterxml.jackson.module" % "jackson-module-afterburner" % "2.11.2",
-      "com.fasterxml.jackson.datatype" % "jackson-datatype-jdk8" % "2.11.1",
->>>>>>> 7353473b
+      "com.fasterxml.jackson.datatype" % "jackson-datatype-jdk8" % "2.11.2",
+
       "io.circe" %%% "circe-generic-extras" % "0.13.0",
       "io.circe" %%% "circe-generic" % "0.13.0",
       "io.circe" %%% "circe-parser" % "0.13.0",
