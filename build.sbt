import com.typesafe.tools.mima.core._
import org.scalajs.linker.interface.Semantics
import sbt._

import scala.sys.process._

lazy val oldVersion = "git describe --abbrev=0".!!.trim.replaceAll("^v", "")

lazy val commonSettings = Seq(
  organization := "com.github.plokhotnyuk.jsoniter-scala",
  organizationHomepage := Some(url("https://github.com/plokhotnyuk")),
  homepage := Some(url("https://github.com/plokhotnyuk/jsoniter-scala")),
  licenses := Seq(("MIT License", url("https://opensource.org/licenses/mit-license.html"))),
  startYear := Some(2017),
  developers := List(
    Developer(
      id = "plokhotnyuk",
      name = "Andriy Plokhotnyuk",
      email = "plokhotnyuk@gmail.com",
      url = url("https://twitter.com/aplokhotnyuk")
    )
  ),
  resolvers ++= Seq(
    Resolver.mavenLocal,
    Resolver.sonatypeRepo("staging"),
    "scala-integration" at "https://scala-ci.typesafe.com/artifactory/scala-integration/"
  ),
  scalaVersion := "2.13.4",
  javacOptions ++= Seq("-source", "1.8", "-target", "1.8"),
  scalacOptions ++= Seq(
    "-deprecation",
    "-encoding", "UTF-8",
    "-target:jvm-1.8",
    "-feature",
    "-unchecked",
    "-Xmacro-settings:" + sys.props.getOrElse("macro.settings", "none")
  ) ++ (CrossVersion.partialVersion(scalaVersion.value) match {
    case Some((2, 11)) => Seq(
      "-language:higherKinds",
      "-Ybackend:GenBCode",
      "-Ydelambdafy:inline"
    )
    case Some((2, 12)) => Seq(
      "-language:higherKinds"
    )
    case _ => Seq()
  }),
  compileOrder := CompileOrder.JavaThenScala,
  testOptions in Test += Tests.Argument("-oDF"),
  sonatypeProfileName := "com.github.plokhotnyuk",
  publishTo := sonatypePublishToBundle.value,
  publishMavenStyle := true,
  pomIncludeRepository := { _ => false },
  scmInfo := Some(
    ScmInfo(
      url("https://github.com/plokhotnyuk/jsoniter-scala"),
      "scm:git@github.com:plokhotnyuk/jsoniter-scala.git"
    )
  )
)

lazy val noPublishSettings = Seq(
  skip in publish := true,
  mimaPreviousArtifacts := Set()
)

lazy val publishSettings = Seq(
  mimaCheckDirection := {
    def isPatch: Boolean = {
      val Array(newMajor, newMinor, _) = version.value.split('.')
      val Array(oldMajor, oldMinor, _) = oldVersion.split('.')
      newMajor == oldMajor && newMinor == oldMinor
    }

    if (isPatch) "both" else "backward"
  },
  mimaPreviousArtifacts := {
    def isCheckingRequired: Boolean = {
      val Array(newMajor, _, _) = version.value.split('.')
      val Array(oldMajor, _, _) = oldVersion.split('.')
      newMajor == oldMajor
    }

    if (isCheckingRequired) Set(organization.value %% moduleName.value % oldVersion)
    else Set()
  },
  mimaBinaryIssueFilters := Seq( // internal API to ignore
    ProblemFilters.exclude[DirectMissingMethodProblem]("com.github.plokhotnyuk.jsoniter_scala.macros.CodecMakerConfig.this")
  ),
  mimaReportSignatureProblems := true
)

lazy val `jsoniter-scala` = project.in(file("."))
  .settings(commonSettings)
  .settings(noPublishSettings)
  .aggregate(
    `jsoniter-scala-coreJVM`,
    `jsoniter-scala-coreJS`,
    `jsoniter-scala-macrosJVM`,
    `jsoniter-scala-macrosJS`,
    `jsoniter-scala-benchmarkJVM` // FIXME: Restore `jsoniter-scala-benchmarkJS` here
  )

lazy val `jsoniter-scala-core` = crossProject(JVMPlatform, JSPlatform)
  .crossType(CrossType.Full)
  .settings(commonSettings)
  .settings(publishSettings)
  .settings(
    crossScalaVersions := Seq("2.13.4", "2.12.12", "2.11.12"),
    libraryDependencies ++= Seq(
      "com.github.plokhotnyuk.expression-evaluator" %% "expression-evaluator" % "0.1.2" % "compile-internal",
      "org.scala-lang.modules" %%% "scala-collection-compat" % "2.3.1" % Test,
      "org.scalatestplus" %%% "scalacheck-1-15" % "3.2.3.0" % Test,
      "org.scalatest" %%% "scalatest" % "3.2.3" % Test
    )
  )

lazy val `jsoniter-scala-coreJVM` = `jsoniter-scala-core`.jvm

lazy val `jsoniter-scala-coreJS` = `jsoniter-scala-core`.js
  .settings(
    libraryDependencies ++= Seq(
      "io.github.cquiroz" %%% "scala-java-time" % "2.0.0",
      "io.github.cquiroz" %%% "scala-java-time-tzdb" % "2.0.0"
    ),
    scalaJSLinkerConfig ~= (_.withModuleKind(ModuleKind.CommonJSModule).withESFeatures(_.withUseECMAScript2015(false))),
    coverageEnabled := false // FIXME: No support for Scala.js 1.0 yet, see https://github.com/scoverage/scalac-scoverage-plugin/pull/287
  )

lazy val `jsoniter-scala-macros` = crossProject(JVMPlatform, JSPlatform)
  .crossType(CrossType.Full)
  .dependsOn(`jsoniter-scala-core`)
  .settings(commonSettings)
  .settings(publishSettings)
  .settings(
    crossScalaVersions := Seq("2.13.4", "2.12.12", "2.11.12"),
    libraryDependencies ++= Seq(
      "org.scala-lang" % "scala-compiler" % scalaVersion.value,
      "org.scala-lang" % "scala-reflect" % scalaVersion.value,
      "org.scalatest" %%% "scalatest" % "3.2.3" % Test
    )
  )

lazy val `jsoniter-scala-macrosJVM` = `jsoniter-scala-macros`.jvm

lazy val `jsoniter-scala-macrosJS` = `jsoniter-scala-macros`.js
  .settings(
    scalaJSLinkerConfig ~= (_.withModuleKind(ModuleKind.CommonJSModule).withESFeatures(_.withUseECMAScript2015(false))),
    coverageEnabled := false // FIXME: No support for Scala.js 1.0 yet, see https://github.com/scoverage/scalac-scoverage-plugin/pull/287
  )

lazy val `jsoniter-scala-benchmark` = crossProject(JVMPlatform, JSPlatform)
  .crossType(CrossType.Full)
  .dependsOn(`jsoniter-scala-macros`)
  .settings(commonSettings)
  .settings(noPublishSettings)
  .settings(
    Test / classLoaderLayeringStrategy := ClassLoaderLayeringStrategy.Flat,
    resolvers ++= Seq(
      "Rally Health" at "https://dl.bintray.com/rallyhealth/maven",
      "Playframework" at "https://dl.bintray.com/playframework/maven"
    ),
    crossScalaVersions := Seq("2.13.4", "2.12.12"),
    libraryDependencies ++= Seq(
      "com.rallyhealth" %% "weepickle-v1" % "1.3.1",
      "io.bullet" %%% "borer-derivation" % "1.6.3",
      "pl.iterators" %% "kebs-spray-json" % "1.8.0",
      "io.spray" %% "spray-json" % "1.3.6",
      "com.avsystem.commons" %%% "commons-core" % "2.0.0-M15",
      "com.lihaoyi" %%% "upickle" % "1.2.2",
      "com.dslplatform" %% "dsl-json-scala" % "1.9.7",
<<<<<<< HEAD
      "com.fasterxml.jackson.module" %% "jackson-module-scala" % "2.12.0-rc2",
      "com.fasterxml.jackson.module" % "jackson-module-afterburner" % "2.12.0",
      "com.fasterxml.jackson.datatype" % "jackson-datatype-jdk8" % "2.12.0-rc2",
=======
      "com.fasterxml.jackson.module" %% "jackson-module-scala" % "2.12.0",
      "com.fasterxml.jackson.module" % "jackson-module-afterburner" % "2.12.0-rc2",
      "com.fasterxml.jackson.datatype" % "jackson-datatype-jdk8" % "2.12.0",
>>>>>>> 24ef1f59
      "io.circe" %%% "circe-generic-extras" % "0.13.0",
      "io.circe" %%% "circe-generic" % "0.13.0",
      "io.circe" %%% "circe-parser" % "0.13.0",
      "com.typesafe.play" %% "play-json" % "2.9.1",
      "org.julienrf" %% "play-json-derived-codecs" % "7.0.0",
      "ai.x" %% "play-json-extensions" % "0.42.0",
      "org.scala-lang.modules" %% "scala-collection-compat" % "2.3.1",
      "org.openjdk.jmh" % "jmh-core" % "1.26",
      "org.openjdk.jmh" % "jmh-generator-asm" % "1.26",
      "org.openjdk.jmh" % "jmh-generator-bytecode" % "1.26",
      "org.openjdk.jmh" % "jmh-generator-reflection" % "1.26",
      "org.scalatest" %%% "scalatest" % "3.2.3" % Test
    )
  )

lazy val `jsoniter-scala-benchmarkJVM` = `jsoniter-scala-benchmark`.jvm
  .enablePlugins(JmhPlugin)

lazy val `jsoniter-scala-benchmarkJS` = `jsoniter-scala-benchmark`.js
  .enablePlugins(JSDependenciesPlugin)
  .settings(
    libraryDependencies += "com.github.japgolly.scalajs-benchmark" %%% "benchmark" % "0.8.0",
    scalaJSUseMainModuleInitializer := true,
    scalaJSLinkerConfig ~= (_.withSemantics(Semantics.Defaults.withProductionMode(true)).withClosureCompiler(true).withESFeatures(_.withUseECMAScript2015(false))),
    mainClass in Compile := Some("com.github.plokhotnyuk.jsoniter_scala.benchmark.Main"),
    coverageEnabled := false // FIXME: No support for Scala.js 1.0 yet, see https://github.com/scoverage/scalac-scoverage-plugin/pull/287
  )<|MERGE_RESOLUTION|>--- conflicted
+++ resolved
@@ -169,15 +169,9 @@
       "com.avsystem.commons" %%% "commons-core" % "2.0.0-M15",
       "com.lihaoyi" %%% "upickle" % "1.2.2",
       "com.dslplatform" %% "dsl-json-scala" % "1.9.7",
-<<<<<<< HEAD
-      "com.fasterxml.jackson.module" %% "jackson-module-scala" % "2.12.0-rc2",
+      "com.fasterxml.jackson.module" %% "jackson-module-scala" % "2.12.0",
       "com.fasterxml.jackson.module" % "jackson-module-afterburner" % "2.12.0",
-      "com.fasterxml.jackson.datatype" % "jackson-datatype-jdk8" % "2.12.0-rc2",
-=======
-      "com.fasterxml.jackson.module" %% "jackson-module-scala" % "2.12.0",
-      "com.fasterxml.jackson.module" % "jackson-module-afterburner" % "2.12.0-rc2",
       "com.fasterxml.jackson.datatype" % "jackson-datatype-jdk8" % "2.12.0",
->>>>>>> 24ef1f59
       "io.circe" %%% "circe-generic-extras" % "0.13.0",
       "io.circe" %%% "circe-generic" % "0.13.0",
       "io.circe" %%% "circe-parser" % "0.13.0",
