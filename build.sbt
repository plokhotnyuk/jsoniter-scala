import org.scalajs.linker.interface.Semantics
import sbt._

import scala.sys.process._

lazy val oldVersion = "git describe --abbrev=0".!!.trim.replaceAll("^v", "")

lazy val commonSettings = Seq(
  organization := "com.github.plokhotnyuk.jsoniter-scala",
  organizationHomepage := Some(url("https://github.com/plokhotnyuk")),
  homepage := Some(url("https://github.com/plokhotnyuk/jsoniter-scala")),
  licenses := Seq(("MIT License", url("https://opensource.org/licenses/mit-license.html"))),
  startYear := Some(2017),
  developers := List(
    Developer(
      id = "plokhotnyuk",
      name = "Andriy Plokhotnyuk",
      email = "plokhotnyuk@gmail.com",
      url = url("https://twitter.com/aplokhotnyuk")
    )
  ),
  resolvers ++= Seq(
    Resolver.mavenLocal,
    Resolver.sonatypeRepo("staging"),
    "scala-integration" at "https://scala-ci.typesafe.com/artifactory/scala-integration/"
  ),
  scalaVersion := "2.13.6",
  javacOptions ++= Seq("-source", "1.8", "-target", "1.8"),
  scalacOptions ++= Seq(
    "-deprecation",
    "-encoding", "UTF-8",
    "-feature",
    "-unchecked"
  ) ++ {
    val Some((major, minor)) = CrossVersion.partialVersion(scalaVersion.value)
    if (major == 2) {
      (minor match {
        case 11 => Seq(
          "-Ybackend:GenBCode",
          "-Ydelambdafy:inline",
          "-language:higherKinds",
        )
        case 12 => Seq(
          "-language:higherKinds"
        )
        case 13 => Seq()
      }) ++ Seq(
        "-target:jvm-1.8",
        "-Xmacro-settings:" + sys.props.getOrElse("macro.settings", "none")
      )
    } else Seq()
  },
  compileOrder := CompileOrder.JavaThenScala,
  Test / testOptions += Tests.Argument("-oDF"),
  sonatypeProfileName := "com.github.plokhotnyuk",
  versionScheme := Some("early-semver"),
  publishTo := sonatypePublishToBundle.value,
  publishMavenStyle := true,
  pomIncludeRepository := { _ => false },
  scmInfo := Some(
    ScmInfo(
      url("https://github.com/plokhotnyuk/jsoniter-scala"),
      "scm:git@github.com:plokhotnyuk/jsoniter-scala.git"
    )
  )
)

lazy val noPublishSettings = Seq(
  publish / skip := true,
  mimaPreviousArtifacts := Set()
)

lazy val publishSettings = Seq(
    packageOptions += Package.ManifestAttributes("Automatic-Module-Name" -> moduleName.value),
    mimaCheckDirection := {
    def isPatch: Boolean = {
      val Array(newMajor, newMinor, _) = version.value.split('.')
      val Array(oldMajor, oldMinor, _) = oldVersion.split('.')
      newMajor == oldMajor && newMinor == oldMinor
    }

    if (isPatch) "both" else "backward"
  },
  mimaPreviousArtifacts := {
    val Some((scalaMajor, _)) = CrossVersion.partialVersion(scalaVersion.value)

    def isCheckingRequired: Boolean = {
      val Array(newMajor, _, _) = version.value.split('.')
      val Array(oldMajor, _, _) = oldVersion.split('.')
      newMajor == oldMajor && scalaMajor == 2
    }

    if (isCheckingRequired) Set(organization.value %% moduleName.value % oldVersion)
    else Set()
  },
  mimaReportSignatureProblems := true
)

lazy val `jsoniter-scala` = project.in(file("."))
  .settings(commonSettings)
  .settings(noPublishSettings)
  .aggregate(
    `jsoniter-scala-coreJVM`,
    `jsoniter-scala-coreJS`,
    `jsoniter-scala-macrosJVM`,
    `jsoniter-scala-macrosJS`,
    `jsoniter-scala-benchmarkJVM` // FIXME: Restore `jsoniter-scala-benchmarkJS` here
  )

lazy val `jsoniter-scala-core` = crossProject(JVMPlatform, JSPlatform)
  .crossType(CrossType.Full)
  .settings(commonSettings)
  .settings(publishSettings)
  .settings(
    crossScalaVersions := Seq("2.13.6", "2.12.13", "2.11.12"),
    libraryDependencies ++= Seq(
      "org.scala-lang.modules" %%% "scala-collection-compat" % "2.4.4" % Test
    ) ++ (CrossVersion.partialVersion(scalaVersion.value) match {
      case Some((2, 11)) => Seq(
        "org.scalatest" %%% "scalatest" % "3.2.4-M1" % Test,
        "org.scalatestplus" %%% "scalacheck-1-15" % "3.2.4.0-M1" % Test
      )
      case _=> Seq(
        "org.scalatest" %%% "scalatest" % "3.2.9" % Test,
        "org.scalatestplus" %%% "scalacheck-1-15" % "3.2.9.0" % Test
      )
    })
  )

lazy val `jsoniter-scala-coreJVM` = `jsoniter-scala-core`.jvm

lazy val `jsoniter-scala-coreJS` = `jsoniter-scala-core`.js
  .settings(
    libraryDependencies ++= Seq(
      "io.github.cquiroz" %%% "scala-java-time" % "2.3.0",
      "io.github.cquiroz" %%% "scala-java-time-tzdb" % "2.3.0"
    ),
    scalaJSLinkerConfig ~= (_.withModuleKind(ModuleKind.CommonJSModule).withESFeatures(_.withUseECMAScript2015(false))),
    coverageEnabled := false // FIXME: No support for Scala.js 1.0 yet, see https://github.com/scoverage/scalac-scoverage-plugin/pull/287
  )

lazy val `jsoniter-scala-macros` = crossProject(JVMPlatform, JSPlatform)
  .crossType(CrossType.Full)
  .dependsOn(`jsoniter-scala-core`)
  .settings(commonSettings)
  .settings(publishSettings)
  .settings(
    crossScalaVersions := Seq("2.13.6", "2.12.13", "2.11.12"),
    libraryDependencies ++= Seq(
      "org.scala-lang" % "scala-compiler" % scalaVersion.value,
      "org.scala-lang" % "scala-reflect" % scalaVersion.value,
      "com.beachape" %%% "enumeratum" % "1.6.1" % Test,
      "org.scalatest" %%% "scalatest" % "3.2.9" % Test
    )
  )

lazy val `jsoniter-scala-macrosJVM` = `jsoniter-scala-macros`.jvm

lazy val `jsoniter-scala-macrosJS` = `jsoniter-scala-macros`.js
  .settings(
    scalaJSLinkerConfig ~= (_.withModuleKind(ModuleKind.CommonJSModule).withESFeatures(_.withUseECMAScript2015(false))),
    coverageEnabled := false // FIXME: No support for Scala.js 1.0 yet, see https://github.com/scoverage/scalac-scoverage-plugin/pull/287
  )

lazy val `jsoniter-scala-benchmark` = crossProject(JVMPlatform, JSPlatform)
  .crossType(CrossType.Full)
  .dependsOn(`jsoniter-scala-macros`)
  .settings(commonSettings)
  .settings(noPublishSettings)
  .settings(
    Test / classLoaderLayeringStrategy := ClassLoaderLayeringStrategy.Flat,
    crossScalaVersions := Seq("2.13.6"),
    libraryDependencies ++= Seq(
      "dev.zio" %%% "zio-json" % "0.1.5",
      "com.evolutiongaming" %% "play-json-jsoniter" % "0.9.1",
      "com.rallyhealth" %% "weepickle-v1" % "1.4.2",
      "io.bullet" %%% "borer-derivation" % "1.7.2",
      "pl.iterators" %% "kebs-spray-json" % "1.9.1",
      "io.spray" %% "spray-json" % "1.3.6",
      "com.avsystem.commons" %%% "commons-core" % "2.2.2",
      "com.lihaoyi" %%% "upickle" % "1.3.15",
      "com.dslplatform" %% "dsl-json-scala" % "1.9.8",
      "com.fasterxml.jackson.datatype" % "jackson-datatype-jdk8" % "2.12.3",
      "com.fasterxml.jackson.module" %% "jackson-module-scala" % "2.12.3",
      "com.fasterxml.jackson.module" % "jackson-module-afterburner" % "2.12.3",
<<<<<<< HEAD
      "io.circe" %%% "circe-generic-extras" % "0.14.1",
      "io.circe" %%% "circe-generic" % "0.14.0",
      "io.circe" %%% "circe-parser" % "0.14.0",
=======
      "io.circe" %%% "circe-generic-extras" % "0.13.0",
      "io.circe" %%% "circe-generic" % "0.14.1",
      "io.circe" %%% "circe-parser" % "0.14.1",
>>>>>>> 2cfc540e
      "com.typesafe.play" %% "play-json" % "2.9.2",
      "org.julienrf" %% "play-json-derived-codecs" % "10.0.2",
      "ai.x" %% "play-json-extensions" % "0.42.0",
      "org.scala-lang.modules" %% "scala-collection-compat" % "2.4.4",
      "org.openjdk.jmh" % "jmh-core" % "1.32",
      "org.openjdk.jmh" % "jmh-generator-asm" % "1.32",
      "org.openjdk.jmh" % "jmh-generator-bytecode" % "1.32",
      "org.openjdk.jmh" % "jmh-generator-reflection" % "1.32",
      "org.scalatest" %%% "scalatest" % "3.2.9" % Test
    )
  )

lazy val `jsoniter-scala-benchmarkJVM` = `jsoniter-scala-benchmark`.jvm
  .enablePlugins(JmhPlugin)

lazy val `jsoniter-scala-benchmarkJS` = `jsoniter-scala-benchmark`.js
  .enablePlugins(JSDependenciesPlugin)
  .settings(
    libraryDependencies += "com.github.japgolly.scalajs-benchmark" %%% "benchmark" % "0.9.0",
    scalaJSUseMainModuleInitializer := true,
    scalaJSLinkerConfig ~= (_.withSemantics(Semantics.Defaults.withProductionMode(true)).withClosureCompiler(true).withESFeatures(_.withUseECMAScript2015(false))),
    Compile / mainClass := Some("com.github.plokhotnyuk.jsoniter_scala.benchmark.Main"),
    coverageEnabled := false // FIXME: No support for Scala.js 1.0 yet, see https://github.com/scoverage/scalac-scoverage-plugin/pull/287
  )<|MERGE_RESOLUTION|>--- conflicted
+++ resolved
@@ -183,15 +183,9 @@
       "com.fasterxml.jackson.datatype" % "jackson-datatype-jdk8" % "2.12.3",
       "com.fasterxml.jackson.module" %% "jackson-module-scala" % "2.12.3",
       "com.fasterxml.jackson.module" % "jackson-module-afterburner" % "2.12.3",
-<<<<<<< HEAD
       "io.circe" %%% "circe-generic-extras" % "0.14.1",
-      "io.circe" %%% "circe-generic" % "0.14.0",
-      "io.circe" %%% "circe-parser" % "0.14.0",
-=======
-      "io.circe" %%% "circe-generic-extras" % "0.13.0",
       "io.circe" %%% "circe-generic" % "0.14.1",
       "io.circe" %%% "circe-parser" % "0.14.1",
->>>>>>> 2cfc540e
       "com.typesafe.play" %% "play-json" % "2.9.2",
       "org.julienrf" %% "play-json-derived-codecs" % "10.0.2",
       "ai.x" %% "play-json-extensions" % "0.42.0",
