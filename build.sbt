--- conflicted
+++ resolved
@@ -129,13 +129,8 @@
     crossScalaVersions := Seq("3.2.1", "2.13.10", "2.12.17"),
     libraryDependencies ++= Seq(
       "org.scala-lang.modules" %%% "scala-collection-compat" % "2.9.0" % Test,
-<<<<<<< HEAD
-      "org.scalatestplus" %%% "scalacheck-1-17" % "3.2.14.0" % Test,
-      "org.scalatest" %%% "scalatest" % "3.2.15" % Test
-=======
-      "org.scalatestplus" %%% "scalacheck-1-17" % "3.2.15.0" % Test,
-      "org.scalatest" %%% "scalatest" % "3.2.14" % Test
->>>>>>> 1671e5ee
+      "org.scalatest" %%% "scalatest" % "3.2.15" % Test,
+      "org.scalatestplus" %%% "scalacheck-1-17" % "3.2.15.0" % Test
     )
   )
   .platformsSettings(JSPlatform, NativePlatform)(
