import com.typesafe.tools.mima.core._
import org.scalajs.linker.interface.Semantics
import sbt._

import scala.sys.process._

lazy val oldVersion = "git describe --abbrev=0".!!.trim.replaceAll("^v", "")

lazy val commonSettings = Seq(
  organization := "com.github.plokhotnyuk.jsoniter-scala",
  organizationHomepage := Some(url("https://github.com/plokhotnyuk")),
  homepage := Some(url("https://github.com/plokhotnyuk/jsoniter-scala")),
  licenses := Seq(("MIT License", url("https://opensource.org/licenses/mit-license.html"))),
  startYear := Some(2017),
  developers := List(
    Developer(
      id = "plokhotnyuk",
      name = "Andriy Plokhotnyuk",
      email = "plokhotnyuk@gmail.com",
      url = url("https://twitter.com/aplokhotnyuk")
    )
  ),
  resolvers ++= Seq(
    Resolver.mavenLocal,
    Resolver.sonatypeRepo("staging"),
    "scala-integration" at "https://scala-ci.typesafe.com/artifactory/scala-integration/"
  ),
  scalaVersion := "2.13.4",
  javacOptions ++= Seq("-source", "1.8", "-target", "1.8"),
  scalacOptions ++= Seq(
    "-deprecation",
    "-encoding", "UTF-8",
    "-target:jvm-1.8",
    "-feature",
    "-unchecked",
    "-Xmacro-settings:" + sys.props.getOrElse("macro.settings", "none")
  ) ++ (CrossVersion.partialVersion(scalaVersion.value) match {
    case Some((2, 11)) => Seq(
      "-language:higherKinds",
      "-Ybackend:GenBCode",
      "-Ydelambdafy:inline"
    )
    case Some((2, 12)) => Seq(
      "-language:higherKinds"
    )
    case _ => Seq()
  }),
  compileOrder := CompileOrder.JavaThenScala,
  testOptions in Test += Tests.Argument("-oDF"),
  sonatypeProfileName := "com.github.plokhotnyuk",
  publishTo := sonatypePublishToBundle.value,
  publishMavenStyle := true,
  pomIncludeRepository := { _ => false },
  scmInfo := Some(
    ScmInfo(
      url("https://github.com/plokhotnyuk/jsoniter-scala"),
      "scm:git@github.com:plokhotnyuk/jsoniter-scala.git"
    )
  )
)

lazy val noPublishSettings = Seq(
  skip in publish := true,
  mimaPreviousArtifacts := Set()
)

lazy val publishSettings = Seq(
  mimaCheckDirection := {
    def isPatch: Boolean = {
      val Array(newMajor, newMinor, _) = version.value.split('.')
      val Array(oldMajor, oldMinor, _) = oldVersion.split('.')
      newMajor == oldMajor && newMinor == oldMinor
    }

    if (isPatch) "both" else "backward"
  },
  mimaPreviousArtifacts := {
    def isCheckingRequired: Boolean = {
      val Array(newMajor, _, _) = version.value.split('.')
      val Array(oldMajor, _, _) = oldVersion.split('.')
      newMajor == oldMajor
    }

    if (isCheckingRequired) Set(organization.value %% moduleName.value % oldVersion)
    else Set()
  },
  mimaBinaryIssueFilters := Seq( // internal API to ignore
    ProblemFilters.exclude[DirectMissingMethodProblem]("com.github.plokhotnyuk.jsoniter_scala.macros.CodecMakerConfig.this")
  ),
  mimaReportSignatureProblems := true
)

lazy val `jsoniter-scala` = project.in(file("."))
  .settings(commonSettings)
  .settings(noPublishSettings)
  .aggregate(
    `jsoniter-scala-coreJVM`,
    `jsoniter-scala-coreJS`,
    `jsoniter-scala-macrosJVM`,
    `jsoniter-scala-macrosJS`,
    `jsoniter-scala-benchmarkJVM` // FIXME: Restore `jsoniter-scala-benchmarkJS` here
  )

lazy val `jsoniter-scala-core` = crossProject(JVMPlatform, JSPlatform)
  .crossType(CrossType.Full)
  .settings(commonSettings)
  .settings(publishSettings)
  .settings(
    crossScalaVersions := Seq("2.13.4", "2.12.13", "2.11.12"),
    libraryDependencies ++= Seq(
      "com.github.plokhotnyuk.expression-evaluator" %% "expression-evaluator" % "0.1.2" % "compile-internal",
      "org.scala-lang.modules" %%% "scala-collection-compat" % "2.4.2" % Test,
      "org.scalatestplus" %%% "scalacheck-1-15" % "3.2.3.0" % Test,
      "org.scalatest" %%% "scalatest" % "3.2.5" % Test
    )
  )

lazy val `jsoniter-scala-coreJVM` = `jsoniter-scala-core`.jvm

lazy val `jsoniter-scala-coreJS` = `jsoniter-scala-core`.js
  .settings(
    libraryDependencies ++= Seq(
<<<<<<< HEAD
      "io.github.cquiroz" %%% "scala-java-time" % "2.1.0",
      "io.github.cquiroz" %%% "scala-java-time-tzdb" % "2.2.0"
=======
      "io.github.cquiroz" %%% "scala-java-time" % "2.2.0",
      "io.github.cquiroz" %%% "scala-java-time-tzdb" % "2.1.0"
>>>>>>> 6e095c31
    ),
    scalaJSLinkerConfig ~= (_.withModuleKind(ModuleKind.CommonJSModule).withESFeatures(_.withUseECMAScript2015(false))),
    coverageEnabled := false // FIXME: No support for Scala.js 1.0 yet, see https://github.com/scoverage/scalac-scoverage-plugin/pull/287
  )

lazy val `jsoniter-scala-macros` = crossProject(JVMPlatform, JSPlatform)
  .crossType(CrossType.Full)
  .dependsOn(`jsoniter-scala-core`)
  .settings(commonSettings)
  .settings(publishSettings)
  .settings(
    crossScalaVersions := Seq("2.13.4", "2.12.13", "2.11.12"),
    libraryDependencies ++= Seq(
      "org.scala-lang" % "scala-compiler" % scalaVersion.value,
      "org.scala-lang" % "scala-reflect" % scalaVersion.value,
      "org.scalatest" %%% "scalatest" % "3.2.5" % Test
    )
  )

lazy val `jsoniter-scala-macrosJVM` = `jsoniter-scala-macros`.jvm

lazy val `jsoniter-scala-macrosJS` = `jsoniter-scala-macros`.js
  .settings(
    scalaJSLinkerConfig ~= (_.withModuleKind(ModuleKind.CommonJSModule).withESFeatures(_.withUseECMAScript2015(false))),
    coverageEnabled := false // FIXME: No support for Scala.js 1.0 yet, see https://github.com/scoverage/scalac-scoverage-plugin/pull/287
  )

lazy val `jsoniter-scala-benchmark` = crossProject(JVMPlatform, JSPlatform)
  .crossType(CrossType.Full)
  .dependsOn(`jsoniter-scala-macros`)
  .settings(commonSettings)
  .settings(noPublishSettings)
  .settings(
    Test / classLoaderLayeringStrategy := ClassLoaderLayeringStrategy.Flat,
    resolvers ++= Seq(
      "Rally Health" at "https://dl.bintray.com/rallyhealth/maven",
      "Playframework" at "https://dl.bintray.com/playframework/maven"
    ),
    crossScalaVersions := Seq("2.13.4", "2.12.13"),
    libraryDependencies ++= Seq(
      "com.rallyhealth" %% "weepickle-v1" % "1.4.0",
      "io.bullet" %%% "borer-derivation" % "1.6.3",
      "pl.iterators" %% "kebs-spray-json" % "1.8.0",
      "io.spray" %% "spray-json" % "1.3.6",
      "com.avsystem.commons" %%% "commons-core" % "2.0.0",
      "com.lihaoyi" %%% "upickle" % "1.2.3",
      "com.dslplatform" %% "dsl-json-scala" % "1.9.8",
      "com.fasterxml.jackson.module" %% "jackson-module-scala" % "2.12.1",
      "com.fasterxml.jackson.module" % "jackson-module-afterburner" % "2.12.1",
      "com.fasterxml.jackson.datatype" % "jackson-datatype-jdk8" % "2.12.1",
      "io.circe" %%% "circe-generic-extras" % "0.13.0",
      "io.circe" %%% "circe-generic" % "0.13.0",
      "io.circe" %%% "circe-parser" % "0.13.0",
      "com.typesafe.play" %% "play-json" % "2.9.2",
      "org.julienrf" %% "play-json-derived-codecs" % "9.0.0",
      "ai.x" %% "play-json-extensions" % "0.42.0",
      "org.scala-lang.modules" %% "scala-collection-compat" % "2.4.2",
      "org.openjdk.jmh" % "jmh-core" % "1.27",
      "org.openjdk.jmh" % "jmh-generator-asm" % "1.27",
      "org.openjdk.jmh" % "jmh-generator-bytecode" % "1.27",
      "org.openjdk.jmh" % "jmh-generator-reflection" % "1.27",
      "org.scalatest" %%% "scalatest" % "3.2.5" % Test
    )
  )

lazy val `jsoniter-scala-benchmarkJVM` = `jsoniter-scala-benchmark`.jvm
  .enablePlugins(JmhPlugin)

lazy val `jsoniter-scala-benchmarkJS` = `jsoniter-scala-benchmark`.js
  .enablePlugins(JSDependenciesPlugin)
  .settings(
    libraryDependencies += "com.github.japgolly.scalajs-benchmark" %%% "benchmark" % "0.9.0",
    scalaJSUseMainModuleInitializer := true,
    scalaJSLinkerConfig ~= (_.withSemantics(Semantics.Defaults.withProductionMode(true)).withClosureCompiler(true).withESFeatures(_.withUseECMAScript2015(false))),
    mainClass in Compile := Some("com.github.plokhotnyuk.jsoniter_scala.benchmark.Main"),
    coverageEnabled := false // FIXME: No support for Scala.js 1.0 yet, see https://github.com/scoverage/scalac-scoverage-plugin/pull/287
  )<|MERGE_RESOLUTION|>--- conflicted
+++ resolved
@@ -120,13 +120,8 @@
 lazy val `jsoniter-scala-coreJS` = `jsoniter-scala-core`.js
   .settings(
     libraryDependencies ++= Seq(
-<<<<<<< HEAD
-      "io.github.cquiroz" %%% "scala-java-time" % "2.1.0",
+      "io.github.cquiroz" %%% "scala-java-time" % "2.2.0",
       "io.github.cquiroz" %%% "scala-java-time-tzdb" % "2.2.0"
-=======
-      "io.github.cquiroz" %%% "scala-java-time" % "2.2.0",
-      "io.github.cquiroz" %%% "scala-java-time-tzdb" % "2.1.0"
->>>>>>> 6e095c31
     ),
     scalaJSLinkerConfig ~= (_.withModuleKind(ModuleKind.CommonJSModule).withESFeatures(_.withUseECMAScript2015(false))),
     coverageEnabled := false // FIXME: No support for Scala.js 1.0 yet, see https://github.com/scoverage/scalac-scoverage-plugin/pull/287
