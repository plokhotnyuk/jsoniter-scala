--- conflicted
+++ resolved
@@ -51,14 +51,7 @@
 
   @Benchmark
   def uPickle(): AnyVals = read[AnyVals](jsonBytes)
-<<<<<<< HEAD
-/* FIXME: weePickle doesn't derive for AnyVal types?
-  @Benchmark
-  def weePickle(): AnyVals = FromJson(jsonBytes).transform(ToScala[AnyVals])
-*/
-=======
 
   @Benchmark
   def weePickle(): AnyVals = FromJson(jsonBytes).transform(ToScala[AnyVals])
->>>>>>> b0461bc4
 }