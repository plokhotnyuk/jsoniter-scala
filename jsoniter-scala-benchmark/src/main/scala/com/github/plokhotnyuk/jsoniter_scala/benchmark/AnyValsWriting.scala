package com.github.plokhotnyuk.jsoniter_scala.benchmark

import java.nio.charset.StandardCharsets.UTF_8

import com.avsystem.commons.serialization.json._
import com.github.plokhotnyuk.jsoniter_scala.benchmark.AVSystemCodecs._
import com.github.plokhotnyuk.jsoniter_scala.benchmark.BorerJsonEncodersDecoders._
import com.github.plokhotnyuk.jsoniter_scala.benchmark.CirceEncodersDecoders._
import com.github.plokhotnyuk.jsoniter_scala.benchmark.FlatSprayFormats._
import com.github.plokhotnyuk.jsoniter_scala.benchmark.JacksonSerDesers._
import com.github.plokhotnyuk.jsoniter_scala.benchmark.JsoniterScalaCodecs._
import com.github.plokhotnyuk.jsoniter_scala.benchmark.PlayJsonFormats._
import com.github.plokhotnyuk.jsoniter_scala.benchmark.UPickleReaderWriters._
import com.github.plokhotnyuk.jsoniter_scala.benchmark.WeePickleFromTos._
import com.github.plokhotnyuk.jsoniter_scala.core._
import com.rallyhealth.weejson.v1.jackson.ToJson
import com.rallyhealth.weepickle.v1.WeePickle.FromScala
import io.circe.syntax._
import org.openjdk.jmh.annotations.Benchmark
import play.api.libs.json.Json
import spray.json._

class AnyValsWriting extends AnyValsBenchmark {
  @Benchmark
  def avSystemGenCodec(): Array[Byte] = JsonStringOutput.write(obj).getBytes(UTF_8)

  @Benchmark
  def borerJson(): Array[Byte] = io.bullet.borer.Json.encode(obj).toByteArray

  @Benchmark
  def circe(): Array[Byte] = printer.print(obj.asJson).getBytes(UTF_8)
/* FIXME: DSL-JSON throws java.lang.IllegalArgumentException: requirement failed: Unable to create decoder for com.github.plokhotnyuk.jsoniter_scala.benchmark.AnyVals
  @Benchmark
  def dslJsonScala(): Array[Byte] = {
    import com.github.plokhotnyuk.jsoniter_scala.benchmark.DslPlatformJson._

    dslJsonEncode(obj)
  }
*/
  @Benchmark
  def jacksonScala(): Array[Byte] = jacksonMapper.writeValueAsBytes(obj)

  @Benchmark
  def jsoniterScala(): Array[Byte] = writeToArray(obj)

  @Benchmark
  def jsoniterScalaPrealloc(): Int = writeToSubArray(obj, preallocatedBuf, 0, preallocatedBuf.length)

  @Benchmark
  def playJson(): Array[Byte] = Json.toBytes(Json.toJson(obj))

  @Benchmark
  def sprayJson(): Array[Byte] = obj.toJson.compactPrint.getBytes(UTF_8)

  @Benchmark
  def uPickle(): Array[Byte] = write(obj).getBytes(UTF_8)
<<<<<<< HEAD
/* FIXME: weePickle doesn't derive for AnyVal types?
  @Benchmark
  def weePickle(): Array[Byte] = FromScala(obj).transform(ToJson.bytes)
*/
=======

  @Benchmark
  def weePickle(): Array[Byte] = FromScala(obj).transform(ToJson.bytes)
>>>>>>> b0461bc4
}<|MERGE_RESOLUTION|>--- conflicted
+++ resolved
@@ -54,14 +54,7 @@
 
   @Benchmark
   def uPickle(): Array[Byte] = write(obj).getBytes(UTF_8)
-<<<<<<< HEAD
-/* FIXME: weePickle doesn't derive for AnyVal types?
-  @Benchmark
-  def weePickle(): Array[Byte] = FromScala(obj).transform(ToJson.bytes)
-*/
-=======
 
   @Benchmark
   def weePickle(): Array[Byte] = FromScala(obj).transform(ToJson.bytes)
->>>>>>> b0461bc4
 }