--- conflicted
+++ resolved
@@ -46,12 +46,8 @@
   @Benchmark
   def scalikeJackson(): Array[Float] = {
     import reug.scalikejackson.ScalaJacksonImpl._
-<<<<<<< HEAD
+
     reug.scalikejackson.play.Json.parse(jsonBytes.write).asSeq[Float].toArray
-=======
-
-    new String(jsonBytes, UTF_8).read[Array[Float]]
->>>>>>> aae4ac30
   }
 
   @Benchmark
