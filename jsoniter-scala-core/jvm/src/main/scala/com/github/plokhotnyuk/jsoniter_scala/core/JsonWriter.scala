--- conflicted
+++ resolved
@@ -1365,13 +1365,8 @@
         writeEscapedString(s, from + 1, to, writeEscapedUnicode(ch1, pos, buf), posLim, escapedChars)
       } else {
         if (ch1 >= 0xDC00 || from + 1 >= to) illegalSurrogateError()
-<<<<<<< HEAD
-        val ch2 = s.charAt(from + 1)
+        val ch2 = s.charAt(from + 1).toInt
         if ((ch2 & 0xFC00) != 0xDC00) illegalSurrogateError()
-=======
-        val ch2 = s.charAt(from + 1).toInt
-        if (ch2 < 0xDC00 || ch2 > 0xDFFF) illegalSurrogateError()
->>>>>>> 573a3343
         writeEscapedString(s, from + 2, to, writeEscapedUnicode(ch2, writeEscapedUnicode(ch1, pos, buf), buf), posLim, escapedChars)
       }
     }
